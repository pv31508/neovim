#ifndef NVIM_EVAL_H
#define NVIM_EVAL_H

#include "nvim/buffer_defs.h"
#include "nvim/channel.h"
#include "nvim/eval/funcs.h" // For FunPtr
#include "nvim/event/time.h"  // For TimeWatcher
#include "nvim/ex_cmds_defs.h"  // For exarg_T
#include "nvim/os/fileio.h"  // For FileDescriptor
#include "nvim/os/stdpaths_defs.h"  // For XDGVarType

#define COPYID_INC 2
#define COPYID_MASK (~0x1)

// All user-defined functions are found in this hashtable.
extern hashtab_T func_hashtab;

// From user function to hashitem and back.
EXTERN ufunc_T dumuf;
#define UF2HIKEY(fp) ((fp)->uf_name)
#define HIKEY2UF(p)  ((ufunc_T *)(p - offsetof(ufunc_T, uf_name)))
#define HI2UF(hi)    HIKEY2UF((hi)->hi_key)

/*
 * Structure returned by get_lval() and used by set_var_lval().
 * For a plain name:
 *	"name"	    points to the variable name.
 *	"exp_name"  is NULL.
 *	"tv"	    is NULL
 * For a magic braces name:
 *	"name"	    points to the expanded variable name.
 *	"exp_name"  is non-NULL, to be freed later.
 *	"tv"	    is NULL
 * For an index in a list:
 *	"name"	    points to the (expanded) variable name.
 *	"exp_name"  NULL or non-NULL, to be freed later.
 *	"tv"	    points to the (first) list item value
 *	"li"	    points to the (first) list item
 *	"range", "n1", "n2" and "empty2" indicate what items are used.
 * For an existing Dict item:
 *	"name"	    points to the (expanded) variable name.
 *	"exp_name"  NULL or non-NULL, to be freed later.
 *	"tv"	    points to the dict item value
 *	"newkey"    is NULL
 * For a non-existing Dict item:
 *	"name"	    points to the (expanded) variable name.
 *	"exp_name"  NULL or non-NULL, to be freed later.
 *	"tv"	    points to the Dictionary typval_T
 *	"newkey"    is the key for the new item.
 */
typedef struct lval_S {
    const char *ll_name;  ///< Start of variable name (can be NULL).
    size_t ll_name_len;   ///< Length of the .ll_name.
    char *ll_exp_name;    ///< NULL or expanded name in allocated memory.
    typval_T *ll_tv;      ///< Typeval of item being used.  If "newkey"
    ///< isn't NULL it's the Dict to which to add the item.
    listitem_T *ll_li;  ///< The list item or NULL.
    list_T *ll_list;    ///< The list or NULL.
    int ll_range;       ///< TRUE when a [i:j] range was used.
    long ll_n1;         ///< First index for list.
    long ll_n2;         ///< Second index for list range.
    int ll_empty2;      ///< Second index is empty: [i:].
    dict_T *ll_dict;    ///< The Dictionary or NULL.
    dictitem_T *ll_di;  ///< The dictitem or NULL.
    char_u *ll_newkey;  ///< New key for Dict in allocated memory or NULL.
} lval_T;

/// enum used by var_flavour()
typedef enum {
  VAR_FLAVOUR_DEFAULT = 1,   // doesn't start with uppercase
  VAR_FLAVOUR_SESSION = 2,   // starts with uppercase, some lower
  VAR_FLAVOUR_SHADA   = 4    // all uppercase
} var_flavour_T;

/// Defines for Vim variables
typedef enum {
    VV_COUNT,
    VV_COUNT1,
    VV_PREVCOUNT,
    VV_ERRMSG,
    VV_WARNINGMSG,
    VV_STATUSMSG,
    VV_SHELL_ERROR,
    VV_THIS_SESSION,
    VV_VERSION,
    VV_LNUM,
    VV_TERMRESPONSE,
    VV_FNAME,
    VV_LANG,
    VV_LC_TIME,
    VV_CTYPE,
    VV_CC_FROM,
    VV_CC_TO,
    VV_FNAME_IN,
    VV_FNAME_OUT,
    VV_FNAME_NEW,
    VV_FNAME_DIFF,
    VV_CMDARG,
    VV_FOLDSTART,
    VV_FOLDEND,
    VV_FOLDDASHES,
    VV_FOLDLEVEL,
    VV_PROGNAME,
    VV_SEND_SERVER,
    VV_DYING,
    VV_EXCEPTION,
    VV_THROWPOINT,
    VV_STDERR,
    VV_REG,
    VV_CMDBANG,
    VV_INSERTMODE,
    VV_VAL,
    VV_KEY,
    VV_PROFILING,
    VV_FCS_REASON,
    VV_FCS_CHOICE,
    VV_BEVAL_BUFNR,
    VV_BEVAL_WINNR,
    VV_BEVAL_WINID,
    VV_BEVAL_LNUM,
    VV_BEVAL_COL,
    VV_BEVAL_TEXT,
    VV_SCROLLSTART,
    VV_SWAPNAME,
    VV_SWAPCHOICE,
    VV_SWAPCOMMAND,
    VV_CHAR,
    VV_MOUSE_WIN,
    VV_MOUSE_WINID,
    VV_MOUSE_LNUM,
    VV_MOUSE_COL,
    VV_OP,
    VV_SEARCHFORWARD,
    VV_HLSEARCH,
    VV_OLDFILES,
    VV_WINDOWID,
    VV_PROGPATH,
    VV_COMPLETED_ITEM,
    VV_OPTION_NEW,
    VV_OPTION_OLD,
    VV_OPTION_TYPE,
    VV_ERRORS,
    VV_MSGPACK_TYPES,
    VV_EVENT,
    VV_FALSE,
    VV_TRUE,
    VV_NULL,
    VV__NULL_LIST,  // List with NULL value. For test purposes only.
    VV__NULL_DICT,  // Dictionary with NULL value. For test purposes only.
    VV_VIM_DID_ENTER,
    VV_TESTING,
    VV_TYPE_NUMBER,
    VV_TYPE_STRING,
    VV_TYPE_FUNC,
    VV_TYPE_LIST,
    VV_TYPE_DICT,
    VV_TYPE_FLOAT,
    VV_TYPE_BOOL,
    VV_ECHOSPACE,
    VV_EXITING,
    VV_LUA,
} VimVarIndex;

/// All recognized msgpack types
typedef enum {
  kMPNil,
  kMPBoolean,
  kMPInteger,
  kMPFloat,
  kMPString,
  kMPBinary,
  kMPArray,
  kMPMap,
  kMPExt,
#define LAST_MSGPACK_TYPE kMPExt
} MessagePackType;

/// Array mapping values from MessagePackType to corresponding list pointers
extern const list_T *eval_msgpack_type_lists[LAST_MSGPACK_TYPE + 1];

#undef LAST_MSGPACK_TYPE

<<<<<<< HEAD
typedef int (*ArgvFunc)(int current_argcount, typval_T *argv, int argskip,
                        int called_func_argcount);

=======
>>>>>>> 0eadbd4a
/// trans_function_name() flags
typedef enum {
  TFN_INT = 1,  ///< May use internal function name
  TFN_QUIET = 2,  ///< Do not emit error messages.
  TFN_NO_AUTOLOAD = 4,  ///< Do not use script autoloading.
  TFN_NO_DEREF = 8,  ///< Do not dereference a Funcref.
  TFN_READ_ONLY = 16,  ///< Will not change the variable.
} TransFunctionNameFlags;

/// get_lval() flags
typedef enum {
  GLV_QUIET = TFN_QUIET,  ///< Do not emit error messages.
  GLV_NO_AUTOLOAD = TFN_NO_AUTOLOAD,  ///< Do not use script autoloading.
  GLV_READ_ONLY = TFN_READ_ONLY,  ///< Indicates that caller will not change
                                  ///< the value (prevents error message).
} GetLvalFlags;

/// flags for find_name_end()
#define FNE_INCL_BR     1       /* find_name_end(): include [] in name */
#define FNE_CHECK_START 2       /* find_name_end(): check name starts with
                                   valid character */

typedef struct {
  TimeWatcher tw;
  int timer_id;
  int repeat_count;
  int refcount;
  int emsg_count;  ///< Errors in a repeating timer.
  long timeout;
  bool stopped;
  bool paused;
  Callback callback;
} timer_T;

/// Type of assert_* check being performed
typedef enum
{
  ASSERT_EQUAL,
  ASSERT_NOTEQUAL,
  ASSERT_MATCH,
  ASSERT_NOTMATCH,
  ASSERT_INRANGE,
  ASSERT_OTHER,
} assert_type_T;

/// Type for dict_list function
typedef enum {
  kDictListKeys,  ///< List dictionary keys.
  kDictListValues,  ///< List dictionary values.
  kDictListItems,  ///< List dictionary contents: [keys, values].
} DictListType;

// Used for checking if local variables or arguments used in a lambda.
extern bool *eval_lavars_used;

#ifdef INCLUDE_GENERATED_DECLARATIONS
# include "eval.h.generated.h"
#endif
#endif  // NVIM_EVAL_H<|MERGE_RESOLUTION|>--- conflicted
+++ resolved
@@ -180,12 +180,6 @@
 
 #undef LAST_MSGPACK_TYPE
 
-<<<<<<< HEAD
-typedef int (*ArgvFunc)(int current_argcount, typval_T *argv, int argskip,
-                        int called_func_argcount);
-
-=======
->>>>>>> 0eadbd4a
 /// trans_function_name() flags
 typedef enum {
   TFN_INT = 1,  ///< May use internal function name
