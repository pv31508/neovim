local helpers = require("test.functional.helpers")(after_each)
local Screen = require('test.functional.ui.screen')

local eq = helpers.eq
local exec = helpers.exec
local feed = helpers.feed
local meths = helpers.meths
local clear = helpers.clear
local command = helpers.command
local expect = helpers.expect
local insert = helpers.insert
local eval = helpers.eval

describe(':*map', function()
  before_each(clear)

  it('are not affected by &isident', function()
    meths.set_var('counter', 0)
    command('nnoremap <C-x> :let counter+=1<CR>')
    meths.set_option('isident', ('%u'):format(('>'):byte()))
    command('nnoremap <C-y> :let counter+=1<CR>')
    -- &isident used to disable keycode parsing here as well
    feed('\24\25<C-x><C-y>')
    eq(4, meths.get_var('counter'))
  end)

  it(':imap <M-">', function()
    command('imap <M-"> foo')
    feed('i-<M-">-')
    expect('-foo-')
  end)
<<<<<<< HEAD
end)

describe(':*map cursor and redrawing', function()
  local screen
  before_each(function()
    clear()
    screen = Screen.new(20, 5)
    screen:attach()
  end)

  it('cursor is restored after :map <expr> which calls input()', function()
    command('map <expr> x input("> ")')
    screen:expect([[
      ^                    |
      ~                   |
      ~                   |
      ~                   |
                          |
    ]])
    feed('x')
    screen:expect([[
                          |
      ~                   |
      ~                   |
      ~                   |
      > ^                  |
    ]])
    feed('\n')
    screen:expect([[
      ^                    |
      ~                   |
      ~                   |
      ~                   |
      >                   |
    ]])
  end)

  it('cursor is restored after :imap <expr> which calls input()', function()
    command('imap <expr> x input("> ")')
    feed('i')
    screen:expect([[
      ^                    |
      ~                   |
      ~                   |
      ~                   |
      -- INSERT --        |
    ]])
    feed('x')
    screen:expect([[
                          |
      ~                   |
      ~                   |
      ~                   |
      > ^                  |
    ]])
    feed('\n')
    screen:expect([[
      ^                    |
      ~                   |
      ~                   |
      ~                   |
      >                   |
    ]])
  end)

  it('cursor is restored after :map <expr> which redraws statusline vim-patch:8.1.2336', function()
    exec([[
      call setline(1, ['one', 'two', 'three'])
      2
      set ls=2
      hi! link StatusLine ErrorMsg
      noremap <expr> <C-B> Func()
      func Func()
	  let g:on = !get(g:, 'on', 0)
	  redraws
	  return ''
      endfunc
      func Status()
	  return get(g:, 'on', 0) ? '[on]' : ''
      endfunc
      set stl=%{Status()}
    ]])
    feed('<C-B>')
    screen:expect([[
      one                 |
      ^two                 |
      three               |
      [on]                |
                          |
    ]])
  end)

  it('error in :nmap <expr> does not mess up display vim-patch:4.2.4338', function()
    screen:try_resize(40, 5)
    command('nmap <expr> <F2> execute("throw 42")')
    feed('<F2>')
    screen:expect([[
                                              |
                                              |
      Error detected while processing :       |
      E605: Exception not caught: 42          |
      Press ENTER or type command to continue^ |
    ]])
    feed('<CR>')
    screen:expect([[
      ^                                        |
      ~                                       |
      ~                                       |
      ~                                       |
                                              |
    ]])
  end)

  it('error in :cmap <expr> handled correctly vim-patch:4.2.4338', function()
    screen:try_resize(40, 5)
    command('cmap <expr> <F2> execute("throw 42")')
    feed(':echo "foo')
    screen:expect([[
                                              |
      ~                                       |
      ~                                       |
      ~                                       |
      :echo "foo^                              |
    ]])
    feed('<F2>')
    screen:expect([[
                                              |
      :echo "foo                              |
      Error detected while processing :       |
      E605: Exception not caught: 42          |
      :echo "foo^                              |
    ]])
    feed('"')
    screen:expect([[
                                              |
      :echo "foo                              |
      Error detected while processing :       |
      E605: Exception not caught: 42          |
      :echo "foo"^                             |
    ]])
    feed('\n')
    screen:expect([[
      :echo "foo                              |
      Error detected while processing :       |
      E605: Exception not caught: 42          |
      foo                                     |
      Press ENTER or type command to continue^ |
    ]])
  end)

  it('listing mappings clears command line vim-patch:8.2.4401', function()
    screen:try_resize(40, 5)
    command('nmap a b')
    feed(':                      nmap a<CR>')
    screen:expect([[
      ^                                        |
      ~                                       |
      ~                                       |
      ~                                       |
      n  a             b                      |
    ]])
=======

  it('<Plug> keymaps ignore nore', function()
    command('let x = 0')
    eq(0, meths.eval('x'))
    command [[
      nnoremap <Plug>(Increase_x) <cmd>let x+=1<cr>
      nmap increase_x_remap <Plug>(Increase_x)
      nnoremap increase_x_noremap <Plug>(Increase_x)
    ]]
    feed('increase_x_remap')
    eq(1, meths.eval('x'))
    feed('increase_x_noremap')
    eq(2, meths.eval('x'))
  end)
  it("Doesn't auto ignore nore for keys before or after <Plug> keymap", function()
    command('let x = 0')
    eq(0, meths.eval('x'))
    command [[
      nnoremap x <nop>
      nnoremap <Plug>(Increase_x) <cmd>let x+=1<cr>
      nmap increase_x_remap x<Plug>(Increase_x)x
      nnoremap increase_x_noremap x<Plug>(Increase_x)x
    ]]
    insert("Some text")
    eq('Some text', eval("getline('.')"))

    feed('increase_x_remap')
    eq(1, meths.eval('x'))
    eq('Some text', eval("getline('.')"))
    feed('increase_x_noremap')
    eq(2, meths.eval('x'))
    eq('Some te', eval("getline('.')"))
>>>>>>> c031e038
  end)
end)<|MERGE_RESOLUTION|>--- conflicted
+++ resolved
@@ -29,7 +29,39 @@
     feed('i-<M-">-')
     expect('-foo-')
   end)
-<<<<<<< HEAD
+
+  it('<Plug> keymaps ignore nore', function()
+    command('let x = 0')
+    eq(0, meths.eval('x'))
+    command [[
+      nnoremap <Plug>(Increase_x) <cmd>let x+=1<cr>
+      nmap increase_x_remap <Plug>(Increase_x)
+      nnoremap increase_x_noremap <Plug>(Increase_x)
+    ]]
+    feed('increase_x_remap')
+    eq(1, meths.eval('x'))
+    feed('increase_x_noremap')
+    eq(2, meths.eval('x'))
+  end)
+  it("Doesn't auto ignore nore for keys before or after <Plug> keymap", function()
+    command('let x = 0')
+    eq(0, meths.eval('x'))
+    command [[
+      nnoremap x <nop>
+      nnoremap <Plug>(Increase_x) <cmd>let x+=1<cr>
+      nmap increase_x_remap x<Plug>(Increase_x)x
+      nnoremap increase_x_noremap x<Plug>(Increase_x)x
+    ]]
+    insert("Some text")
+    eq('Some text', eval("getline('.')"))
+
+    feed('increase_x_remap')
+    eq(1, meths.eval('x'))
+    eq('Some text', eval("getline('.')"))
+    feed('increase_x_noremap')
+    eq(2, meths.eval('x'))
+    eq('Some te', eval("getline('.')"))
+  end)
 end)
 
 describe(':*map cursor and redrawing', function()
@@ -191,39 +223,5 @@
       ~                                       |
       n  a             b                      |
     ]])
-=======
-
-  it('<Plug> keymaps ignore nore', function()
-    command('let x = 0')
-    eq(0, meths.eval('x'))
-    command [[
-      nnoremap <Plug>(Increase_x) <cmd>let x+=1<cr>
-      nmap increase_x_remap <Plug>(Increase_x)
-      nnoremap increase_x_noremap <Plug>(Increase_x)
-    ]]
-    feed('increase_x_remap')
-    eq(1, meths.eval('x'))
-    feed('increase_x_noremap')
-    eq(2, meths.eval('x'))
-  end)
-  it("Doesn't auto ignore nore for keys before or after <Plug> keymap", function()
-    command('let x = 0')
-    eq(0, meths.eval('x'))
-    command [[
-      nnoremap x <nop>
-      nnoremap <Plug>(Increase_x) <cmd>let x+=1<cr>
-      nmap increase_x_remap x<Plug>(Increase_x)x
-      nnoremap increase_x_noremap x<Plug>(Increase_x)x
-    ]]
-    insert("Some text")
-    eq('Some text', eval("getline('.')"))
-
-    feed('increase_x_remap')
-    eq(1, meths.eval('x'))
-    eq('Some text', eval("getline('.')"))
-    feed('increase_x_noremap')
-    eq(2, meths.eval('x'))
-    eq('Some te', eval("getline('.')"))
->>>>>>> c031e038
   end)
 end)